--- conflicted
+++ resolved
@@ -223,47 +223,6 @@
 endif()
 
 
-<<<<<<< HEAD
-# Compiler recognition
-SET(COMPILER_MSVC 0)
-SET(COMPILER_GCC 0)
-
-# ToDo: extend as necessary and remove common assumptions
-if(MSVC)
-    SET(COMPILER_MSVC 1)
-else()
-    SET(COMPILER_GCC 1)
-endif()
-
-# Based on the FORCE_SHARED_CRT and BUILD_SHARED_LIBS options, make sure our compile/link flags bring in the right CRT library
-# modified from gtest's version; while only the else clause is actually necessary, do both for completeness/future-proofing
-macro(set_msvc_crt_settings)
-    if(COMPILER_MSVC)
-        foreach (var
-                 CMAKE_CXX_FLAGS CMAKE_CXX_FLAGS_DEBUG CMAKE_CXX_FLAGS_RELEASE
-                 CMAKE_CXX_FLAGS_MINSIZEREL CMAKE_CXX_FLAGS_RELWITHDEBINFO)
-            if(BUILD_SHARED_LIBS OR FORCE_SHARED_CRT)
-                string(REPLACE "/MT" "/MD" ${var} "${${var}}")
-            else()
-            string(REPLACE "/MD" "/MT" ${var} "${${var}}")
-            endif()
-        endforeach()
-    endif()
-endmacro()
-
-set_msvc_crt_settings()
-=======
-if(PLATFORM_ANDROID)
-    if(FORCE_SHARED_CRT OR BUILD_SHARED_LIBS)
-        SET(ANDROID_STL "libc++_shared")
-    else()
-        SET(ANDROID_STL "libc++_static")
-    endif()
-endif()
->>>>>>> 6d88f060
-
-
-
 # Http client control
 # After this section runs, client availability is technically platform-independent (ie we use the client #defines rather than a mess of platform #defines)
 # On Windows, set CURL_INCLUDE_DIR and CURL_LIB_DIR appropriately in order to enable the curl client
@@ -395,7 +354,6 @@
 
 message(STATUS "Install binary prefix: ${SDK_INSTALL_BINARY_PREFIX}")
 
-<<<<<<< HEAD
 if((BUILD_CURL AND NOT BUILD_OPENSSL) OR (NOT BUILD_CURL AND BUILD_OPENSSL))
     message(FATAL_ERROR "Inconsistent external library import settings for a platform that requires both curl and openssl. \
                          Curl and Openssl must both either be external imports or internally built as part of the SDK.")
@@ -410,7 +368,7 @@
     include_directories(${CURL_INCLUDE_DIR})
     link_directories(${CURL_LIB_DIR})
 endif()
-=======
+
 # Compiler recognition
 SET(COMPILER_MSVC 0)
 SET(COMPILER_GCC 0)
@@ -439,7 +397,7 @@
 endmacro()
 
 set_msvc_crt_settings()
->>>>>>> 6d88f060
+
 
 # cmake doesn't support maps, so we use list elements as key-value pairs; the ':' becomes a separator between key and value
 set(C2J_LIST "")

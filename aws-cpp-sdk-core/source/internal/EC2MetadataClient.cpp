/*
  * Copyright 2010-2015 Amazon.com, Inc. or its affiliates. All Rights Reserved.
  * 
  * Licensed under the Apache License, Version 2.0 (the "License").
  * You may not use this file except in compliance with the License.
  * A copy of the License is located at
  * 
  *  http://aws.amazon.com/apache2.0
  * 
  * or in the "license" file accompanying this file. This file is distributed
  * on an "AS IS" BASIS, WITHOUT WARRANTIES OR CONDITIONS OF ANY KIND, either
  * express or implied. See the License for the specific language governing
  * permissions and limitations under the License.
  */

#include <aws/core/internal/EC2MetadataClient.h>

#include <aws/core/client/ClientConfiguration.h>
#include <aws/core/http/HttpClient.h>
#include <aws/core/http/HttpClientFactory.h>
#include <aws/core/http/HttpResponse.h>
#include <aws/core/utils/logging/LogMacros.h>
#include <aws/core/utils/StringUtils.h>

#include <sstream>

using namespace Aws::Utils;
using namespace Aws::Utils::Logging;
using namespace Aws::Http;
using namespace Aws::Client;
using namespace Aws::Internal;

static const char* SECURITY_CREDENTIALS_RESOURCE = "/latest/meta-data/iam/security-credentials/";

static const char* EC2_METADATA_CLIENT_LOG_TAG = "EC2MetadataClient";

EC2MetadataClient::EC2MetadataClient(const char* endpoint) :
    m_httpClient(nullptr),
<<<<<<< HEAD
=======
    m_httpClientFactory((httpClientFactory != nullptr) ? httpClientFactory : Aws::MakeShared<Http::HttpClientFactory>(EC2_METADATA_CLIENT_LOG_TAG)),
>>>>>>> f1f78826
    m_endpoint(endpoint)
{
    AWS_LOG_INFO(EC2_METADATA_CLIENT_LOG_TAG, "Creating HttpClient with max connections %d and scheme %s", 2, "http");
    ClientConfiguration clientConfiguration;
    clientConfiguration.maxConnections = 2;
    clientConfiguration.scheme = Scheme::HTTP;

    m_httpClient = CreateHttpClient(clientConfiguration);
}

EC2MetadataClient::~EC2MetadataClient()
{
}

Aws::String EC2MetadataClient::GetDefaultCredentials() const
{
    AWS_LOG_TRACE(EC2_METADATA_CLIENT_LOG_TAG, "Getting default credentials for ec2 instance");
    Aws::String credentialsString = GetResource(SECURITY_CREDENTIALS_RESOURCE);

    if (!credentialsString.empty())
    {
        Aws::String trimmedCredentialsString = StringUtils::Trim(credentialsString.c_str());
        Aws::Vector<Aws::String> securityCredentials = StringUtils::Split(trimmedCredentialsString, '\n');
        AWS_LOG_DEBUG(EC2_METADATA_CLIENT_LOG_TAG, "Calling EC2MetatadaService resource %s, returned credential string %s", SECURITY_CREDENTIALS_RESOURCE, credentialsString.c_str());

        if (securityCredentials.size() == 0)
        {
            AWS_LOG_WARN(EC2_METADATA_CLIENT_LOG_TAG, "Initial call to ec2Metadataservice to get credentials failed");
            return "";
        }

        Aws::StringStream ss;
        ss << SECURITY_CREDENTIALS_RESOURCE << securityCredentials[0];
        AWS_LOG_DEBUG(EC2_METADATA_CLIENT_LOG_TAG, "Calling EC2MetatadaService resource %s", ss.str().c_str());
        return GetResource(ss.str().c_str());
    }

    return "";
}

Aws::String EC2MetadataClient::GetResource(const char* resource) const
{
    Aws::StringStream ss;
    ss << m_endpoint << resource;
    AWS_LOG_TRACE(EC2_METADATA_CLIENT_LOG_TAG, "Calling Ec2MetadataService at %s", ss.str().c_str());

    std::shared_ptr<HttpRequest> request(CreateHttpRequest(ss.str(), HttpMethod::HTTP_GET, Aws::Utils::Stream::DefaultResponseStreamFactoryMethod));
    std::shared_ptr<HttpResponse> response(m_httpClient->MakeRequest(*request));

    if (response == nullptr)
    {
        AWS_LOG_ERROR(EC2_METADATA_CLIENT_LOG_TAG, "Http request to Ec2MetadataService failed.");
    }
    else if (response->GetResponseCode() != HttpResponseCode::OK)
    {
        AWS_LOG_ERROR(EC2_METADATA_CLIENT_LOG_TAG, "Http request failed with error code %d", (int) response->GetResponseCode());
    }
    else
    {
        Aws::IStreamBufIterator eos;
        return Aws::String(Aws::IStreamBufIterator(response->GetResponseBody()), eos);
    }

    return "";
}<|MERGE_RESOLUTION|>--- conflicted
+++ resolved
@@ -36,10 +36,6 @@
 
 EC2MetadataClient::EC2MetadataClient(const char* endpoint) :
     m_httpClient(nullptr),
-<<<<<<< HEAD
-=======
-    m_httpClientFactory((httpClientFactory != nullptr) ? httpClientFactory : Aws::MakeShared<Http::HttpClientFactory>(EC2_METADATA_CLIENT_LOG_TAG)),
->>>>>>> f1f78826
     m_endpoint(endpoint)
 {
     AWS_LOG_INFO(EC2_METADATA_CLIENT_LOG_TAG, "Creating HttpClient with max connections %d and scheme %s", 2, "http");

﻿/*
* Copyright 2010-2016 Amazon.com, Inc. or its affiliates. All Rights Reserved.
*
* Licensed under the Apache License, Version 2.0 (the "License").
* You may not use this file except in compliance with the License.
* A copy of the License is located at
*
*  http://aws.amazon.com/apache2.0
*
* or in the "license" file accompanying this file. This file is distributed
* on an "AS IS" BASIS, WITHOUT WARRANTIES OR CONDITIONS OF ANY KIND, either
* express or implied. See the License for the specific language governing
* permissions and limitations under the License.
*/
#pragma once
#include <aws/workspaces/WorkSpaces_EXPORTS.h>
#include <aws/workspaces/WorkSpacesRequest.h>
#include <aws/core/utils/memory/stl/AWSVector.h>
#include <aws/core/utils/memory/stl/AWSString.h>

namespace Aws
{
namespace WorkSpaces
{
namespace Model
{

  /**
   * <p>Contains the inputs for the <a>DescribeWorkspaceBundles</a> operation.</p>
   */
  class AWS_WORKSPACES_API DescribeWorkspaceBundlesRequest : public WorkSpacesRequest
  {
  public:
    DescribeWorkspaceBundlesRequest();
    Aws::String SerializePayload() const override;

    Aws::Http::HeaderValueCollection GetRequestSpecificHeaders() const override;

    /**
     * <p>An array of strings that contains the identifiers of the bundles to retrieve.
     * This parameter cannot be combined with any other filter parameter.</p>
     */
    inline const Aws::Vector<Aws::String>& GetBundleIds() const{ return m_bundleIds; }

    /**
     * <p>An array of strings that contains the identifiers of the bundles to retrieve.
     * This parameter cannot be combined with any other filter parameter.</p>
     */
    inline void SetBundleIds(const Aws::Vector<Aws::String>& value) { m_bundleIdsHasBeenSet = true; m_bundleIds = value; }

    /**
     * <p>An array of strings that contains the identifiers of the bundles to retrieve.
     * This parameter cannot be combined with any other filter parameter.</p>
     */
    inline void SetBundleIds(Aws::Vector<Aws::String>&& value) { m_bundleIdsHasBeenSet = true; m_bundleIds = value; }

    /**
     * <p>An array of strings that contains the identifiers of the bundles to retrieve.
     * This parameter cannot be combined with any other filter parameter.</p>
     */
    inline DescribeWorkspaceBundlesRequest& WithBundleIds(const Aws::Vector<Aws::String>& value) { SetBundleIds(value); return *this;}

    /**
     * <p>An array of strings that contains the identifiers of the bundles to retrieve.
     * This parameter cannot be combined with any other filter parameter.</p>
     */
    inline DescribeWorkspaceBundlesRequest& WithBundleIds(Aws::Vector<Aws::String>&& value) { SetBundleIds(value); return *this;}

    /**
     * <p>An array of strings that contains the identifiers of the bundles to retrieve.
     * This parameter cannot be combined with any other filter parameter.</p>
     */
    inline DescribeWorkspaceBundlesRequest& AddBundleIds(const Aws::String& value) { m_bundleIdsHasBeenSet = true; m_bundleIds.push_back(value); return *this; }

    /**
     * <p>An array of strings that contains the identifiers of the bundles to retrieve.
     * This parameter cannot be combined with any other filter parameter.</p>
     */
    inline DescribeWorkspaceBundlesRequest& AddBundleIds(Aws::String&& value) { m_bundleIdsHasBeenSet = true; m_bundleIds.push_back(value); return *this; }

    /**
     * <p>An array of strings that contains the identifiers of the bundles to retrieve.
     * This parameter cannot be combined with any other filter parameter.</p>
     */
    inline DescribeWorkspaceBundlesRequest& AddBundleIds(const char* value) { m_bundleIdsHasBeenSet = true; m_bundleIds.push_back(value); return *this; }

    /**
<<<<<<< HEAD
     * <p>The owner of the bundles to retrieve. This parameter cannot be combined with
     * any other filter parameter.</p> <p>This contains one of the following
     * values:</p> <ul> <li>null - Retrieves the bundles that belong to the account
     * making the call.</li> <li><code>AMAZON</code> - Retrieves the bundles that are
     * provided by AWS.</li> </ul>
=======
     * <p>The owner of the bundles to retrieve. This parameter cannot be combined with
     * any other filter parameter.</p> <p>This contains one of the following
     * values:</p> <ul> <li> <p>null- Retrieves the bundles that belong to the account
     * making the call.</p> </li> <li> <p> <code>AMAZON</code>- Retrieves the bundles
     * that are provided by AWS.</p> </li> </ul>
>>>>>>> c0fde026
     */
    inline const Aws::String& GetOwner() const{ return m_owner; }

    /**
<<<<<<< HEAD
     * <p>The owner of the bundles to retrieve. This parameter cannot be combined with
     * any other filter parameter.</p> <p>This contains one of the following
     * values:</p> <ul> <li>null - Retrieves the bundles that belong to the account
     * making the call.</li> <li><code>AMAZON</code> - Retrieves the bundles that are
     * provided by AWS.</li> </ul>
=======
     * <p>The owner of the bundles to retrieve. This parameter cannot be combined with
     * any other filter parameter.</p> <p>This contains one of the following
     * values:</p> <ul> <li> <p>null- Retrieves the bundles that belong to the account
     * making the call.</p> </li> <li> <p> <code>AMAZON</code>- Retrieves the bundles
     * that are provided by AWS.</p> </li> </ul>
>>>>>>> c0fde026
     */
    inline void SetOwner(const Aws::String& value) { m_ownerHasBeenSet = true; m_owner = value; }

    /**
<<<<<<< HEAD
     * <p>The owner of the bundles to retrieve. This parameter cannot be combined with
     * any other filter parameter.</p> <p>This contains one of the following
     * values:</p> <ul> <li>null - Retrieves the bundles that belong to the account
     * making the call.</li> <li><code>AMAZON</code> - Retrieves the bundles that are
     * provided by AWS.</li> </ul>
=======
     * <p>The owner of the bundles to retrieve. This parameter cannot be combined with
     * any other filter parameter.</p> <p>This contains one of the following
     * values:</p> <ul> <li> <p>null- Retrieves the bundles that belong to the account
     * making the call.</p> </li> <li> <p> <code>AMAZON</code>- Retrieves the bundles
     * that are provided by AWS.</p> </li> </ul>
>>>>>>> c0fde026
     */
    inline void SetOwner(Aws::String&& value) { m_ownerHasBeenSet = true; m_owner = value; }

    /**
<<<<<<< HEAD
     * <p>The owner of the bundles to retrieve. This parameter cannot be combined with
     * any other filter parameter.</p> <p>This contains one of the following
     * values:</p> <ul> <li>null - Retrieves the bundles that belong to the account
     * making the call.</li> <li><code>AMAZON</code> - Retrieves the bundles that are
     * provided by AWS.</li> </ul>
=======
     * <p>The owner of the bundles to retrieve. This parameter cannot be combined with
     * any other filter parameter.</p> <p>This contains one of the following
     * values:</p> <ul> <li> <p>null- Retrieves the bundles that belong to the account
     * making the call.</p> </li> <li> <p> <code>AMAZON</code>- Retrieves the bundles
     * that are provided by AWS.</p> </li> </ul>
>>>>>>> c0fde026
     */
    inline void SetOwner(const char* value) { m_ownerHasBeenSet = true; m_owner.assign(value); }

    /**
<<<<<<< HEAD
     * <p>The owner of the bundles to retrieve. This parameter cannot be combined with
     * any other filter parameter.</p> <p>This contains one of the following
     * values:</p> <ul> <li>null - Retrieves the bundles that belong to the account
     * making the call.</li> <li><code>AMAZON</code> - Retrieves the bundles that are
     * provided by AWS.</li> </ul>
=======
     * <p>The owner of the bundles to retrieve. This parameter cannot be combined with
     * any other filter parameter.</p> <p>This contains one of the following
     * values:</p> <ul> <li> <p>null- Retrieves the bundles that belong to the account
     * making the call.</p> </li> <li> <p> <code>AMAZON</code>- Retrieves the bundles
     * that are provided by AWS.</p> </li> </ul>
>>>>>>> c0fde026
     */
    inline DescribeWorkspaceBundlesRequest& WithOwner(const Aws::String& value) { SetOwner(value); return *this;}

    /**
<<<<<<< HEAD
     * <p>The owner of the bundles to retrieve. This parameter cannot be combined with
     * any other filter parameter.</p> <p>This contains one of the following
     * values:</p> <ul> <li>null - Retrieves the bundles that belong to the account
     * making the call.</li> <li><code>AMAZON</code> - Retrieves the bundles that are
     * provided by AWS.</li> </ul>
=======
     * <p>The owner of the bundles to retrieve. This parameter cannot be combined with
     * any other filter parameter.</p> <p>This contains one of the following
     * values:</p> <ul> <li> <p>null- Retrieves the bundles that belong to the account
     * making the call.</p> </li> <li> <p> <code>AMAZON</code>- Retrieves the bundles
     * that are provided by AWS.</p> </li> </ul>
>>>>>>> c0fde026
     */
    inline DescribeWorkspaceBundlesRequest& WithOwner(Aws::String&& value) { SetOwner(value); return *this;}

    /**
<<<<<<< HEAD
     * <p>The owner of the bundles to retrieve. This parameter cannot be combined with
     * any other filter parameter.</p> <p>This contains one of the following
     * values:</p> <ul> <li>null - Retrieves the bundles that belong to the account
     * making the call.</li> <li><code>AMAZON</code> - Retrieves the bundles that are
     * provided by AWS.</li> </ul>
=======
     * <p>The owner of the bundles to retrieve. This parameter cannot be combined with
     * any other filter parameter.</p> <p>This contains one of the following
     * values:</p> <ul> <li> <p>null- Retrieves the bundles that belong to the account
     * making the call.</p> </li> <li> <p> <code>AMAZON</code>- Retrieves the bundles
     * that are provided by AWS.</p> </li> </ul>
>>>>>>> c0fde026
     */
    inline DescribeWorkspaceBundlesRequest& WithOwner(const char* value) { SetOwner(value); return *this;}

    /**
     * <p>The <code>NextToken</code> value from a previous call to this operation. Pass
     * null if this is the first call.</p>
     */
    inline const Aws::String& GetNextToken() const{ return m_nextToken; }

    /**
     * <p>The <code>NextToken</code> value from a previous call to this operation. Pass
     * null if this is the first call.</p>
     */
    inline void SetNextToken(const Aws::String& value) { m_nextTokenHasBeenSet = true; m_nextToken = value; }

    /**
     * <p>The <code>NextToken</code> value from a previous call to this operation. Pass
     * null if this is the first call.</p>
     */
    inline void SetNextToken(Aws::String&& value) { m_nextTokenHasBeenSet = true; m_nextToken = value; }

    /**
     * <p>The <code>NextToken</code> value from a previous call to this operation. Pass
     * null if this is the first call.</p>
     */
    inline void SetNextToken(const char* value) { m_nextTokenHasBeenSet = true; m_nextToken.assign(value); }

    /**
     * <p>The <code>NextToken</code> value from a previous call to this operation. Pass
     * null if this is the first call.</p>
     */
    inline DescribeWorkspaceBundlesRequest& WithNextToken(const Aws::String& value) { SetNextToken(value); return *this;}

    /**
     * <p>The <code>NextToken</code> value from a previous call to this operation. Pass
     * null if this is the first call.</p>
     */
    inline DescribeWorkspaceBundlesRequest& WithNextToken(Aws::String&& value) { SetNextToken(value); return *this;}

    /**
     * <p>The <code>NextToken</code> value from a previous call to this operation. Pass
     * null if this is the first call.</p>
     */
    inline DescribeWorkspaceBundlesRequest& WithNextToken(const char* value) { SetNextToken(value); return *this;}

  private:
    Aws::Vector<Aws::String> m_bundleIds;
    bool m_bundleIdsHasBeenSet;
    Aws::String m_owner;
    bool m_ownerHasBeenSet;
    Aws::String m_nextToken;
    bool m_nextTokenHasBeenSet;
  };

} // namespace Model
} // namespace WorkSpaces
} // namespace Aws<|MERGE_RESOLUTION|>--- conflicted
+++ resolved
@@ -37,210 +37,154 @@
     Aws::Http::HeaderValueCollection GetRequestSpecificHeaders() const override;
 
     /**
-     * <p>An array of strings that contains the identifiers of the bundles to retrieve.
+     * <p>An array of strings that contains the identifiers of the bundles to retrieve.
      * This parameter cannot be combined with any other filter parameter.</p>
      */
     inline const Aws::Vector<Aws::String>& GetBundleIds() const{ return m_bundleIds; }
 
     /**
-     * <p>An array of strings that contains the identifiers of the bundles to retrieve.
+     * <p>An array of strings that contains the identifiers of the bundles to retrieve.
      * This parameter cannot be combined with any other filter parameter.</p>
      */
     inline void SetBundleIds(const Aws::Vector<Aws::String>& value) { m_bundleIdsHasBeenSet = true; m_bundleIds = value; }
 
     /**
-     * <p>An array of strings that contains the identifiers of the bundles to retrieve.
+     * <p>An array of strings that contains the identifiers of the bundles to retrieve.
      * This parameter cannot be combined with any other filter parameter.</p>
      */
     inline void SetBundleIds(Aws::Vector<Aws::String>&& value) { m_bundleIdsHasBeenSet = true; m_bundleIds = value; }
 
     /**
-     * <p>An array of strings that contains the identifiers of the bundles to retrieve.
+     * <p>An array of strings that contains the identifiers of the bundles to retrieve.
      * This parameter cannot be combined with any other filter parameter.</p>
      */
     inline DescribeWorkspaceBundlesRequest& WithBundleIds(const Aws::Vector<Aws::String>& value) { SetBundleIds(value); return *this;}
 
     /**
-     * <p>An array of strings that contains the identifiers of the bundles to retrieve.
+     * <p>An array of strings that contains the identifiers of the bundles to retrieve.
      * This parameter cannot be combined with any other filter parameter.</p>
      */
     inline DescribeWorkspaceBundlesRequest& WithBundleIds(Aws::Vector<Aws::String>&& value) { SetBundleIds(value); return *this;}
 
     /**
-     * <p>An array of strings that contains the identifiers of the bundles to retrieve.
+     * <p>An array of strings that contains the identifiers of the bundles to retrieve.
      * This parameter cannot be combined with any other filter parameter.</p>
      */
     inline DescribeWorkspaceBundlesRequest& AddBundleIds(const Aws::String& value) { m_bundleIdsHasBeenSet = true; m_bundleIds.push_back(value); return *this; }
 
     /**
-     * <p>An array of strings that contains the identifiers of the bundles to retrieve.
+     * <p>An array of strings that contains the identifiers of the bundles to retrieve.
      * This parameter cannot be combined with any other filter parameter.</p>
      */
     inline DescribeWorkspaceBundlesRequest& AddBundleIds(Aws::String&& value) { m_bundleIdsHasBeenSet = true; m_bundleIds.push_back(value); return *this; }
 
     /**
-     * <p>An array of strings that contains the identifiers of the bundles to retrieve.
+     * <p>An array of strings that contains the identifiers of the bundles to retrieve.
      * This parameter cannot be combined with any other filter parameter.</p>
      */
     inline DescribeWorkspaceBundlesRequest& AddBundleIds(const char* value) { m_bundleIdsHasBeenSet = true; m_bundleIds.push_back(value); return *this; }
 
     /**
-<<<<<<< HEAD
-     * <p>The owner of the bundles to retrieve. This parameter cannot be combined with
-     * any other filter parameter.</p> <p>This contains one of the following
-     * values:</p> <ul> <li>null - Retrieves the bundles that belong to the account
-     * making the call.</li> <li><code>AMAZON</code> - Retrieves the bundles that are
-     * provided by AWS.</li> </ul>
-=======
-     * <p>The owner of the bundles to retrieve. This parameter cannot be combined with
-     * any other filter parameter.</p> <p>This contains one of the following
-     * values:</p> <ul> <li> <p>null- Retrieves the bundles that belong to the account
-     * making the call.</p> </li> <li> <p> <code>AMAZON</code>- Retrieves the bundles
-     * that are provided by AWS.</p> </li> </ul>
->>>>>>> c0fde026
+     * <p>The owner of the bundles to retrieve. This parameter cannot be combined with
+     * any other filter parameter.</p> <p>This contains one of the following
+     * values:</p> <ul> <li> <p>null- Retrieves the bundles that belong to the account
+     * making the call.</p> </li> <li> <p> <code>AMAZON</code>- Retrieves the bundles
+     * that are provided by AWS.</p> </li> </ul>
      */
     inline const Aws::String& GetOwner() const{ return m_owner; }
 
     /**
-<<<<<<< HEAD
-     * <p>The owner of the bundles to retrieve. This parameter cannot be combined with
-     * any other filter parameter.</p> <p>This contains one of the following
-     * values:</p> <ul> <li>null - Retrieves the bundles that belong to the account
-     * making the call.</li> <li><code>AMAZON</code> - Retrieves the bundles that are
-     * provided by AWS.</li> </ul>
-=======
-     * <p>The owner of the bundles to retrieve. This parameter cannot be combined with
-     * any other filter parameter.</p> <p>This contains one of the following
-     * values:</p> <ul> <li> <p>null- Retrieves the bundles that belong to the account
-     * making the call.</p> </li> <li> <p> <code>AMAZON</code>- Retrieves the bundles
-     * that are provided by AWS.</p> </li> </ul>
->>>>>>> c0fde026
+     * <p>The owner of the bundles to retrieve. This parameter cannot be combined with
+     * any other filter parameter.</p> <p>This contains one of the following
+     * values:</p> <ul> <li> <p>null- Retrieves the bundles that belong to the account
+     * making the call.</p> </li> <li> <p> <code>AMAZON</code>- Retrieves the bundles
+     * that are provided by AWS.</p> </li> </ul>
      */
     inline void SetOwner(const Aws::String& value) { m_ownerHasBeenSet = true; m_owner = value; }
 
     /**
-<<<<<<< HEAD
-     * <p>The owner of the bundles to retrieve. This parameter cannot be combined with
-     * any other filter parameter.</p> <p>This contains one of the following
-     * values:</p> <ul> <li>null - Retrieves the bundles that belong to the account
-     * making the call.</li> <li><code>AMAZON</code> - Retrieves the bundles that are
-     * provided by AWS.</li> </ul>
-=======
-     * <p>The owner of the bundles to retrieve. This parameter cannot be combined with
-     * any other filter parameter.</p> <p>This contains one of the following
-     * values:</p> <ul> <li> <p>null- Retrieves the bundles that belong to the account
-     * making the call.</p> </li> <li> <p> <code>AMAZON</code>- Retrieves the bundles
-     * that are provided by AWS.</p> </li> </ul>
->>>>>>> c0fde026
+     * <p>The owner of the bundles to retrieve. This parameter cannot be combined with
+     * any other filter parameter.</p> <p>This contains one of the following
+     * values:</p> <ul> <li> <p>null- Retrieves the bundles that belong to the account
+     * making the call.</p> </li> <li> <p> <code>AMAZON</code>- Retrieves the bundles
+     * that are provided by AWS.</p> </li> </ul>
      */
     inline void SetOwner(Aws::String&& value) { m_ownerHasBeenSet = true; m_owner = value; }
 
     /**
-<<<<<<< HEAD
-     * <p>The owner of the bundles to retrieve. This parameter cannot be combined with
-     * any other filter parameter.</p> <p>This contains one of the following
-     * values:</p> <ul> <li>null - Retrieves the bundles that belong to the account
-     * making the call.</li> <li><code>AMAZON</code> - Retrieves the bundles that are
-     * provided by AWS.</li> </ul>
-=======
-     * <p>The owner of the bundles to retrieve. This parameter cannot be combined with
-     * any other filter parameter.</p> <p>This contains one of the following
-     * values:</p> <ul> <li> <p>null- Retrieves the bundles that belong to the account
-     * making the call.</p> </li> <li> <p> <code>AMAZON</code>- Retrieves the bundles
-     * that are provided by AWS.</p> </li> </ul>
->>>>>>> c0fde026
+     * <p>The owner of the bundles to retrieve. This parameter cannot be combined with
+     * any other filter parameter.</p> <p>This contains one of the following
+     * values:</p> <ul> <li> <p>null- Retrieves the bundles that belong to the account
+     * making the call.</p> </li> <li> <p> <code>AMAZON</code>- Retrieves the bundles
+     * that are provided by AWS.</p> </li> </ul>
      */
     inline void SetOwner(const char* value) { m_ownerHasBeenSet = true; m_owner.assign(value); }
 
     /**
-<<<<<<< HEAD
-     * <p>The owner of the bundles to retrieve. This parameter cannot be combined with
-     * any other filter parameter.</p> <p>This contains one of the following
-     * values:</p> <ul> <li>null - Retrieves the bundles that belong to the account
-     * making the call.</li> <li><code>AMAZON</code> - Retrieves the bundles that are
-     * provided by AWS.</li> </ul>
-=======
-     * <p>The owner of the bundles to retrieve. This parameter cannot be combined with
-     * any other filter parameter.</p> <p>This contains one of the following
-     * values:</p> <ul> <li> <p>null- Retrieves the bundles that belong to the account
-     * making the call.</p> </li> <li> <p> <code>AMAZON</code>- Retrieves the bundles
-     * that are provided by AWS.</p> </li> </ul>
->>>>>>> c0fde026
+     * <p>The owner of the bundles to retrieve. This parameter cannot be combined with
+     * any other filter parameter.</p> <p>This contains one of the following
+     * values:</p> <ul> <li> <p>null- Retrieves the bundles that belong to the account
+     * making the call.</p> </li> <li> <p> <code>AMAZON</code>- Retrieves the bundles
+     * that are provided by AWS.</p> </li> </ul>
      */
     inline DescribeWorkspaceBundlesRequest& WithOwner(const Aws::String& value) { SetOwner(value); return *this;}
 
     /**
-<<<<<<< HEAD
-     * <p>The owner of the bundles to retrieve. This parameter cannot be combined with
-     * any other filter parameter.</p> <p>This contains one of the following
-     * values:</p> <ul> <li>null - Retrieves the bundles that belong to the account
-     * making the call.</li> <li><code>AMAZON</code> - Retrieves the bundles that are
-     * provided by AWS.</li> </ul>
-=======
-     * <p>The owner of the bundles to retrieve. This parameter cannot be combined with
-     * any other filter parameter.</p> <p>This contains one of the following
-     * values:</p> <ul> <li> <p>null- Retrieves the bundles that belong to the account
-     * making the call.</p> </li> <li> <p> <code>AMAZON</code>- Retrieves the bundles
-     * that are provided by AWS.</p> </li> </ul>
->>>>>>> c0fde026
+     * <p>The owner of the bundles to retrieve. This parameter cannot be combined with
+     * any other filter parameter.</p> <p>This contains one of the following
+     * values:</p> <ul> <li> <p>null- Retrieves the bundles that belong to the account
+     * making the call.</p> </li> <li> <p> <code>AMAZON</code>- Retrieves the bundles
+     * that are provided by AWS.</p> </li> </ul>
      */
     inline DescribeWorkspaceBundlesRequest& WithOwner(Aws::String&& value) { SetOwner(value); return *this;}
 
     /**
-<<<<<<< HEAD
-     * <p>The owner of the bundles to retrieve. This parameter cannot be combined with
-     * any other filter parameter.</p> <p>This contains one of the following
-     * values:</p> <ul> <li>null - Retrieves the bundles that belong to the account
-     * making the call.</li> <li><code>AMAZON</code> - Retrieves the bundles that are
-     * provided by AWS.</li> </ul>
-=======
-     * <p>The owner of the bundles to retrieve. This parameter cannot be combined with
-     * any other filter parameter.</p> <p>This contains one of the following
-     * values:</p> <ul> <li> <p>null- Retrieves the bundles that belong to the account
-     * making the call.</p> </li> <li> <p> <code>AMAZON</code>- Retrieves the bundles
-     * that are provided by AWS.</p> </li> </ul>
->>>>>>> c0fde026
+     * <p>The owner of the bundles to retrieve. This parameter cannot be combined with
+     * any other filter parameter.</p> <p>This contains one of the following
+     * values:</p> <ul> <li> <p>null- Retrieves the bundles that belong to the account
+     * making the call.</p> </li> <li> <p> <code>AMAZON</code>- Retrieves the bundles
+     * that are provided by AWS.</p> </li> </ul>
      */
     inline DescribeWorkspaceBundlesRequest& WithOwner(const char* value) { SetOwner(value); return *this;}
 
     /**
-     * <p>The <code>NextToken</code> value from a previous call to this operation. Pass
+     * <p>The <code>NextToken</code> value from a previous call to this operation. Pass
      * null if this is the first call.</p>
      */
     inline const Aws::String& GetNextToken() const{ return m_nextToken; }
 
     /**
-     * <p>The <code>NextToken</code> value from a previous call to this operation. Pass
+     * <p>The <code>NextToken</code> value from a previous call to this operation. Pass
      * null if this is the first call.</p>
      */
     inline void SetNextToken(const Aws::String& value) { m_nextTokenHasBeenSet = true; m_nextToken = value; }
 
     /**
-     * <p>The <code>NextToken</code> value from a previous call to this operation. Pass
+     * <p>The <code>NextToken</code> value from a previous call to this operation. Pass
      * null if this is the first call.</p>
      */
     inline void SetNextToken(Aws::String&& value) { m_nextTokenHasBeenSet = true; m_nextToken = value; }
 
     /**
-     * <p>The <code>NextToken</code> value from a previous call to this operation. Pass
+     * <p>The <code>NextToken</code> value from a previous call to this operation. Pass
      * null if this is the first call.</p>
      */
     inline void SetNextToken(const char* value) { m_nextTokenHasBeenSet = true; m_nextToken.assign(value); }
 
     /**
-     * <p>The <code>NextToken</code> value from a previous call to this operation. Pass
+     * <p>The <code>NextToken</code> value from a previous call to this operation. Pass
      * null if this is the first call.</p>
      */
     inline DescribeWorkspaceBundlesRequest& WithNextToken(const Aws::String& value) { SetNextToken(value); return *this;}
 
     /**
-     * <p>The <code>NextToken</code> value from a previous call to this operation. Pass
+     * <p>The <code>NextToken</code> value from a previous call to this operation. Pass
      * null if this is the first call.</p>
      */
     inline DescribeWorkspaceBundlesRequest& WithNextToken(Aws::String&& value) { SetNextToken(value); return *this;}
 
     /**
-     * <p>The <code>NextToken</code> value from a previous call to this operation. Pass
+     * <p>The <code>NextToken</code> value from a previous call to this operation. Pass
      * null if this is the first call.</p>
      */
     inline DescribeWorkspaceBundlesRequest& WithNextToken(const char* value) { SetNextToken(value); return *this;}

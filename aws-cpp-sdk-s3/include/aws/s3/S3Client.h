--- conflicted
+++ resolved
@@ -350,12 +350,7 @@
         * the default http client factory will be used
         */
         S3Client(const std::shared_ptr<Auth::AWSCredentialsProvider>& credentialsProvider,
-<<<<<<< HEAD
-            const Client::ClientConfiguration& clientConfiguration = Client::ClientConfiguration());
-=======
-            const Client::ClientConfiguration& clientConfiguration = Client::ClientConfiguration(),
-            const std::shared_ptr<Http::HttpClientFactory const>& httpClientFactory = nullptr, bool signPayloads = true);
->>>>>>> 6be9f8d4
+            const Client::ClientConfiguration& clientConfiguration = Client::ClientConfiguration(), bool signPayloads = true);
 
         virtual ~S3Client();
 

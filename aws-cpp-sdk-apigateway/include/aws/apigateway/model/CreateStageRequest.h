--- conflicted
+++ resolved
@@ -36,43 +36,43 @@
     Aws::String SerializePayload() const override;
 
     /**
-     * <p>The identifier of the <a>RestApi</a> resource for the <a>Stage</a> resource
+     * <p>The identifier of the <a>RestApi</a> resource for the <a>Stage</a> resource
      * to create.</p>
      */
     inline const Aws::String& GetRestApiId() const{ return m_restApiId; }
 
     /**
-     * <p>The identifier of the <a>RestApi</a> resource for the <a>Stage</a> resource
+     * <p>The identifier of the <a>RestApi</a> resource for the <a>Stage</a> resource
      * to create.</p>
      */
     inline void SetRestApiId(const Aws::String& value) { m_restApiIdHasBeenSet = true; m_restApiId = value; }
 
     /**
-     * <p>The identifier of the <a>RestApi</a> resource for the <a>Stage</a> resource
+     * <p>The identifier of the <a>RestApi</a> resource for the <a>Stage</a> resource
      * to create.</p>
      */
     inline void SetRestApiId(Aws::String&& value) { m_restApiIdHasBeenSet = true; m_restApiId = value; }
 
     /**
-     * <p>The identifier of the <a>RestApi</a> resource for the <a>Stage</a> resource
+     * <p>The identifier of the <a>RestApi</a> resource for the <a>Stage</a> resource
      * to create.</p>
      */
     inline void SetRestApiId(const char* value) { m_restApiIdHasBeenSet = true; m_restApiId.assign(value); }
 
     /**
-     * <p>The identifier of the <a>RestApi</a> resource for the <a>Stage</a> resource
+     * <p>The identifier of the <a>RestApi</a> resource for the <a>Stage</a> resource
      * to create.</p>
      */
     inline CreateStageRequest& WithRestApiId(const Aws::String& value) { SetRestApiId(value); return *this;}
 
     /**
-     * <p>The identifier of the <a>RestApi</a> resource for the <a>Stage</a> resource
+     * <p>The identifier of the <a>RestApi</a> resource for the <a>Stage</a> resource
      * to create.</p>
      */
     inline CreateStageRequest& WithRestApiId(Aws::String&& value) { SetRestApiId(value); return *this;}
 
     /**
-     * <p>The identifier of the <a>RestApi</a> resource for the <a>Stage</a> resource
+     * <p>The identifier of the <a>RestApi</a> resource for the <a>Stage</a> resource
      * to create.</p>
      */
     inline CreateStageRequest& WithRestApiId(const char* value) { SetRestApiId(value); return *this;}
@@ -113,43 +113,43 @@
     inline CreateStageRequest& WithStageName(const char* value) { SetStageName(value); return *this;}
 
     /**
-     * <p>The identifier of the <a>Deployment</a> resource for the <a>Stage</a>
+     * <p>The identifier of the <a>Deployment</a> resource for the <a>Stage</a>
      * resource.</p>
      */
     inline const Aws::String& GetDeploymentId() const{ return m_deploymentId; }
 
     /**
-     * <p>The identifier of the <a>Deployment</a> resource for the <a>Stage</a>
+     * <p>The identifier of the <a>Deployment</a> resource for the <a>Stage</a>
      * resource.</p>
      */
     inline void SetDeploymentId(const Aws::String& value) { m_deploymentIdHasBeenSet = true; m_deploymentId = value; }
 
     /**
-     * <p>The identifier of the <a>Deployment</a> resource for the <a>Stage</a>
+     * <p>The identifier of the <a>Deployment</a> resource for the <a>Stage</a>
      * resource.</p>
      */
     inline void SetDeploymentId(Aws::String&& value) { m_deploymentIdHasBeenSet = true; m_deploymentId = value; }
 
     /**
-     * <p>The identifier of the <a>Deployment</a> resource for the <a>Stage</a>
+     * <p>The identifier of the <a>Deployment</a> resource for the <a>Stage</a>
      * resource.</p>
      */
     inline void SetDeploymentId(const char* value) { m_deploymentIdHasBeenSet = true; m_deploymentId.assign(value); }
 
     /**
-     * <p>The identifier of the <a>Deployment</a> resource for the <a>Stage</a>
+     * <p>The identifier of the <a>Deployment</a> resource for the <a>Stage</a>
      * resource.</p>
      */
     inline CreateStageRequest& WithDeploymentId(const Aws::String& value) { SetDeploymentId(value); return *this;}
 
     /**
-     * <p>The identifier of the <a>Deployment</a> resource for the <a>Stage</a>
+     * <p>The identifier of the <a>Deployment</a> resource for the <a>Stage</a>
      * resource.</p>
      */
     inline CreateStageRequest& WithDeploymentId(Aws::String&& value) { SetDeploymentId(value); return *this;}
 
     /**
-     * <p>The identifier of the <a>Deployment</a> resource for the <a>Stage</a>
+     * <p>The identifier of the <a>Deployment</a> resource for the <a>Stage</a>
      * resource.</p>
      */
     inline CreateStageRequest& WithDeploymentId(const char* value) { SetDeploymentId(value); return *this;}
@@ -230,158 +230,86 @@
     inline CreateStageRequest& WithCacheClusterSize(CacheClusterSize&& value) { SetCacheClusterSize(value); return *this;}
 
     /**
-<<<<<<< HEAD
-     * <p>A map that defines the stage variables for the new <a>Stage</a> resource.
-     * Variable names can have alphanumeric characters, and the values must match
-     * <code>[A-Za-z0-9-._~:/?#&amp;=,]+</code>.</p>
-=======
-     * <p>A map that defines the stage variables for the new <a>Stage</a> resource.
-     * Variable names can have alphanumeric and underscore characters, and the values
-     * must match <code>[A-Za-z0-9-._~:/?#&amp;=,]+</code>.</p>
->>>>>>> c0fde026
+     * <p>A map that defines the stage variables for the new <a>Stage</a> resource.
+     * Variable names can have alphanumeric and underscore characters, and the values
+     * must match <code>[A-Za-z0-9-._~:/?#&amp;=,]+</code>.</p>
      */
     inline const Aws::Map<Aws::String, Aws::String>& GetVariables() const{ return m_variables; }
 
     /**
-<<<<<<< HEAD
-     * <p>A map that defines the stage variables for the new <a>Stage</a> resource.
-     * Variable names can have alphanumeric characters, and the values must match
-     * <code>[A-Za-z0-9-._~:/?#&amp;=,]+</code>.</p>
-=======
-     * <p>A map that defines the stage variables for the new <a>Stage</a> resource.
-     * Variable names can have alphanumeric and underscore characters, and the values
-     * must match <code>[A-Za-z0-9-._~:/?#&amp;=,]+</code>.</p>
->>>>>>> c0fde026
+     * <p>A map that defines the stage variables for the new <a>Stage</a> resource.
+     * Variable names can have alphanumeric and underscore characters, and the values
+     * must match <code>[A-Za-z0-9-._~:/?#&amp;=,]+</code>.</p>
      */
     inline void SetVariables(const Aws::Map<Aws::String, Aws::String>& value) { m_variablesHasBeenSet = true; m_variables = value; }
 
     /**
-<<<<<<< HEAD
-     * <p>A map that defines the stage variables for the new <a>Stage</a> resource.
-     * Variable names can have alphanumeric characters, and the values must match
-     * <code>[A-Za-z0-9-._~:/?#&amp;=,]+</code>.</p>
-=======
-     * <p>A map that defines the stage variables for the new <a>Stage</a> resource.
-     * Variable names can have alphanumeric and underscore characters, and the values
-     * must match <code>[A-Za-z0-9-._~:/?#&amp;=,]+</code>.</p>
->>>>>>> c0fde026
+     * <p>A map that defines the stage variables for the new <a>Stage</a> resource.
+     * Variable names can have alphanumeric and underscore characters, and the values
+     * must match <code>[A-Za-z0-9-._~:/?#&amp;=,]+</code>.</p>
      */
     inline void SetVariables(Aws::Map<Aws::String, Aws::String>&& value) { m_variablesHasBeenSet = true; m_variables = value; }
 
     /**
-<<<<<<< HEAD
-     * <p>A map that defines the stage variables for the new <a>Stage</a> resource.
-     * Variable names can have alphanumeric characters, and the values must match
-     * <code>[A-Za-z0-9-._~:/?#&amp;=,]+</code>.</p>
-=======
-     * <p>A map that defines the stage variables for the new <a>Stage</a> resource.
-     * Variable names can have alphanumeric and underscore characters, and the values
-     * must match <code>[A-Za-z0-9-._~:/?#&amp;=,]+</code>.</p>
->>>>>>> c0fde026
+     * <p>A map that defines the stage variables for the new <a>Stage</a> resource.
+     * Variable names can have alphanumeric and underscore characters, and the values
+     * must match <code>[A-Za-z0-9-._~:/?#&amp;=,]+</code>.</p>
      */
     inline CreateStageRequest& WithVariables(const Aws::Map<Aws::String, Aws::String>& value) { SetVariables(value); return *this;}
 
     /**
-<<<<<<< HEAD
-     * <p>A map that defines the stage variables for the new <a>Stage</a> resource.
-     * Variable names can have alphanumeric characters, and the values must match
-     * <code>[A-Za-z0-9-._~:/?#&amp;=,]+</code>.</p>
-=======
-     * <p>A map that defines the stage variables for the new <a>Stage</a> resource.
-     * Variable names can have alphanumeric and underscore characters, and the values
-     * must match <code>[A-Za-z0-9-._~:/?#&amp;=,]+</code>.</p>
->>>>>>> c0fde026
+     * <p>A map that defines the stage variables for the new <a>Stage</a> resource.
+     * Variable names can have alphanumeric and underscore characters, and the values
+     * must match <code>[A-Za-z0-9-._~:/?#&amp;=,]+</code>.</p>
      */
     inline CreateStageRequest& WithVariables(Aws::Map<Aws::String, Aws::String>&& value) { SetVariables(value); return *this;}
 
     /**
-<<<<<<< HEAD
-     * <p>A map that defines the stage variables for the new <a>Stage</a> resource.
-     * Variable names can have alphanumeric characters, and the values must match
-     * <code>[A-Za-z0-9-._~:/?#&amp;=,]+</code>.</p>
-=======
-     * <p>A map that defines the stage variables for the new <a>Stage</a> resource.
-     * Variable names can have alphanumeric and underscore characters, and the values
-     * must match <code>[A-Za-z0-9-._~:/?#&amp;=,]+</code>.</p>
->>>>>>> c0fde026
+     * <p>A map that defines the stage variables for the new <a>Stage</a> resource.
+     * Variable names can have alphanumeric and underscore characters, and the values
+     * must match <code>[A-Za-z0-9-._~:/?#&amp;=,]+</code>.</p>
      */
     inline CreateStageRequest& AddVariables(const Aws::String& key, const Aws::String& value) { m_variablesHasBeenSet = true; m_variables[key] = value; return *this; }
 
     /**
-<<<<<<< HEAD
-     * <p>A map that defines the stage variables for the new <a>Stage</a> resource.
-     * Variable names can have alphanumeric characters, and the values must match
-     * <code>[A-Za-z0-9-._~:/?#&amp;=,]+</code>.</p>
-=======
-     * <p>A map that defines the stage variables for the new <a>Stage</a> resource.
-     * Variable names can have alphanumeric and underscore characters, and the values
-     * must match <code>[A-Za-z0-9-._~:/?#&amp;=,]+</code>.</p>
->>>>>>> c0fde026
+     * <p>A map that defines the stage variables for the new <a>Stage</a> resource.
+     * Variable names can have alphanumeric and underscore characters, and the values
+     * must match <code>[A-Za-z0-9-._~:/?#&amp;=,]+</code>.</p>
      */
     inline CreateStageRequest& AddVariables(Aws::String&& key, const Aws::String& value) { m_variablesHasBeenSet = true; m_variables[key] = value; return *this; }
 
     /**
-<<<<<<< HEAD
-     * <p>A map that defines the stage variables for the new <a>Stage</a> resource.
-     * Variable names can have alphanumeric characters, and the values must match
-     * <code>[A-Za-z0-9-._~:/?#&amp;=,]+</code>.</p>
-=======
-     * <p>A map that defines the stage variables for the new <a>Stage</a> resource.
-     * Variable names can have alphanumeric and underscore characters, and the values
-     * must match <code>[A-Za-z0-9-._~:/?#&amp;=,]+</code>.</p>
->>>>>>> c0fde026
+     * <p>A map that defines the stage variables for the new <a>Stage</a> resource.
+     * Variable names can have alphanumeric and underscore characters, and the values
+     * must match <code>[A-Za-z0-9-._~:/?#&amp;=,]+</code>.</p>
      */
     inline CreateStageRequest& AddVariables(const Aws::String& key, Aws::String&& value) { m_variablesHasBeenSet = true; m_variables[key] = value; return *this; }
 
     /**
-<<<<<<< HEAD
-     * <p>A map that defines the stage variables for the new <a>Stage</a> resource.
-     * Variable names can have alphanumeric characters, and the values must match
-     * <code>[A-Za-z0-9-._~:/?#&amp;=,]+</code>.</p>
-=======
-     * <p>A map that defines the stage variables for the new <a>Stage</a> resource.
-     * Variable names can have alphanumeric and underscore characters, and the values
-     * must match <code>[A-Za-z0-9-._~:/?#&amp;=,]+</code>.</p>
->>>>>>> c0fde026
+     * <p>A map that defines the stage variables for the new <a>Stage</a> resource.
+     * Variable names can have alphanumeric and underscore characters, and the values
+     * must match <code>[A-Za-z0-9-._~:/?#&amp;=,]+</code>.</p>
      */
     inline CreateStageRequest& AddVariables(Aws::String&& key, Aws::String&& value) { m_variablesHasBeenSet = true; m_variables[key] = value; return *this; }
 
     /**
-<<<<<<< HEAD
-     * <p>A map that defines the stage variables for the new <a>Stage</a> resource.
-     * Variable names can have alphanumeric characters, and the values must match
-     * <code>[A-Za-z0-9-._~:/?#&amp;=,]+</code>.</p>
-=======
-     * <p>A map that defines the stage variables for the new <a>Stage</a> resource.
-     * Variable names can have alphanumeric and underscore characters, and the values
-     * must match <code>[A-Za-z0-9-._~:/?#&amp;=,]+</code>.</p>
->>>>>>> c0fde026
+     * <p>A map that defines the stage variables for the new <a>Stage</a> resource.
+     * Variable names can have alphanumeric and underscore characters, and the values
+     * must match <code>[A-Za-z0-9-._~:/?#&amp;=,]+</code>.</p>
      */
     inline CreateStageRequest& AddVariables(const char* key, Aws::String&& value) { m_variablesHasBeenSet = true; m_variables[key] = value; return *this; }
 
     /**
-<<<<<<< HEAD
-     * <p>A map that defines the stage variables for the new <a>Stage</a> resource.
-     * Variable names can have alphanumeric characters, and the values must match
-     * <code>[A-Za-z0-9-._~:/?#&amp;=,]+</code>.</p>
-=======
-     * <p>A map that defines the stage variables for the new <a>Stage</a> resource.
-     * Variable names can have alphanumeric and underscore characters, and the values
-     * must match <code>[A-Za-z0-9-._~:/?#&amp;=,]+</code>.</p>
->>>>>>> c0fde026
+     * <p>A map that defines the stage variables for the new <a>Stage</a> resource.
+     * Variable names can have alphanumeric and underscore characters, and the values
+     * must match <code>[A-Za-z0-9-._~:/?#&amp;=,]+</code>.</p>
      */
     inline CreateStageRequest& AddVariables(Aws::String&& key, const char* value) { m_variablesHasBeenSet = true; m_variables[key] = value; return *this; }
 
     /**
-<<<<<<< HEAD
-     * <p>A map that defines the stage variables for the new <a>Stage</a> resource.
-     * Variable names can have alphanumeric characters, and the values must match
-     * <code>[A-Za-z0-9-._~:/?#&amp;=,]+</code>.</p>
-=======
-     * <p>A map that defines the stage variables for the new <a>Stage</a> resource.
-     * Variable names can have alphanumeric and underscore characters, and the values
-     * must match <code>[A-Za-z0-9-._~:/?#&amp;=,]+</code>.</p>
->>>>>>> c0fde026
+     * <p>A map that defines the stage variables for the new <a>Stage</a> resource.
+     * Variable names can have alphanumeric and underscore characters, and the values
+     * must match <code>[A-Za-z0-9-._~:/?#&amp;=,]+</code>.</p>
      */
     inline CreateStageRequest& AddVariables(const char* key, const char* value) { m_variablesHasBeenSet = true; m_variables[key] = value; return *this; }
 

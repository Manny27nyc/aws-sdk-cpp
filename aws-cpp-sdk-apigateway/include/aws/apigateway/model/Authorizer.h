--- conflicted
+++ resolved
@@ -33,16 +33,11 @@
 {
 
   /**
-<<<<<<< HEAD
-   * <p>Represents an authorization layer for methods. If enabled on a method, API
-   * Gateway will activate the authorizer when a client calls the method.</p>
-=======
    * <p>Represents an authorization layer for methods. If enabled on a method, API
    * Gateway will activate the authorizer when a client calls the method.</p> <div
    * class="seeAlso"> <a
    * href="http://docs.aws.amazon.com/apigateway/latest/developerguide/use-custom-authorizer.html">Enable
    * custom authorization</a> </div>
->>>>>>> c0fde026
    */
   class AWS_APIGATEWAY_API Authorizer
   {
@@ -123,31 +118,31 @@
     inline Authorizer& WithName(const char* value) { SetName(value); return *this;}
 
     /**
-     * <p>[Required] The type of the authorizer. Currently, the only valid type is
+     * <p>[Required] The type of the authorizer. Currently, the only valid type is
      * TOKEN.</p>
      */
     inline const AuthorizerType& GetType() const{ return m_type; }
 
     /**
-     * <p>[Required] The type of the authorizer. Currently, the only valid type is
+     * <p>[Required] The type of the authorizer. Currently, the only valid type is
      * TOKEN.</p>
      */
     inline void SetType(const AuthorizerType& value) { m_typeHasBeenSet = true; m_type = value; }
 
     /**
-     * <p>[Required] The type of the authorizer. Currently, the only valid type is
+     * <p>[Required] The type of the authorizer. Currently, the only valid type is
      * TOKEN.</p>
      */
     inline void SetType(AuthorizerType&& value) { m_typeHasBeenSet = true; m_type = value; }
 
     /**
-     * <p>[Required] The type of the authorizer. Currently, the only valid type is
+     * <p>[Required] The type of the authorizer. Currently, the only valid type is
      * TOKEN.</p>
      */
     inline Authorizer& WithType(const AuthorizerType& value) { SetType(value); return *this;}
 
     /**
-     * <p>[Required] The type of the authorizer. Currently, the only valid type is
+     * <p>[Required] The type of the authorizer. Currently, the only valid type is
      * TOKEN.</p>
      */
     inline Authorizer& WithType(AuthorizerType&& value) { SetType(value); return *this;}
@@ -193,372 +188,330 @@
     inline Authorizer& AddProviderARNs(const char* value) { m_providerARNsHasBeenSet = true; m_providerARNs.push_back(value); return *this; }
 
     /**
-     * <p>Optional customer-defined field, used in Swagger imports/exports. Has no
+     * <p>Optional customer-defined field, used in Swagger imports/exports. Has no
      * functional impact.</p>
      */
     inline const Aws::String& GetAuthType() const{ return m_authType; }
 
     /**
-     * <p>Optional customer-defined field, used in Swagger imports/exports. Has no
+     * <p>Optional customer-defined field, used in Swagger imports/exports. Has no
      * functional impact.</p>
      */
     inline void SetAuthType(const Aws::String& value) { m_authTypeHasBeenSet = true; m_authType = value; }
 
     /**
-     * <p>Optional customer-defined field, used in Swagger imports/exports. Has no
+     * <p>Optional customer-defined field, used in Swagger imports/exports. Has no
      * functional impact.</p>
      */
     inline void SetAuthType(Aws::String&& value) { m_authTypeHasBeenSet = true; m_authType = value; }
 
     /**
-     * <p>Optional customer-defined field, used in Swagger imports/exports. Has no
+     * <p>Optional customer-defined field, used in Swagger imports/exports. Has no
      * functional impact.</p>
      */
     inline void SetAuthType(const char* value) { m_authTypeHasBeenSet = true; m_authType.assign(value); }
 
     /**
-     * <p>Optional customer-defined field, used in Swagger imports/exports. Has no
+     * <p>Optional customer-defined field, used in Swagger imports/exports. Has no
      * functional impact.</p>
      */
     inline Authorizer& WithAuthType(const Aws::String& value) { SetAuthType(value); return *this;}
 
     /**
-     * <p>Optional customer-defined field, used in Swagger imports/exports. Has no
+     * <p>Optional customer-defined field, used in Swagger imports/exports. Has no
      * functional impact.</p>
      */
     inline Authorizer& WithAuthType(Aws::String&& value) { SetAuthType(value); return *this;}
 
     /**
-     * <p>Optional customer-defined field, used in Swagger imports/exports. Has no
+     * <p>Optional customer-defined field, used in Swagger imports/exports. Has no
      * functional impact.</p>
      */
     inline Authorizer& WithAuthType(const char* value) { SetAuthType(value); return *this;}
 
     /**
-     * <p>[Required] Specifies the authorizer's Uniform Resource Identifier (URI). For
-     * TOKEN authorizers, this must be a well-formed Lambda function URI. The URI
-     * should be of the form
-     * <code>arn:aws:apigateway:{region}:lambda:path/{service_api}</code>.
-     * <code>Region</code> is used to determine the right endpoint. In this case,
-     * <code>path</code> is used to indicate that the remaining substring in the URI
-     * should be treated as the path to the resource, including the initial
-     * <code>/</code>. For Lambda functions, this is usually of the form
+     * <p>[Required] Specifies the authorizer's Uniform Resource Identifier (URI). For
+     * TOKEN authorizers, this must be a well-formed Lambda function URI. The URI
+     * should be of the form
+     * <code>arn:aws:apigateway:{region}:lambda:path/{service_api}</code>.
+     * <code>Region</code> is used to determine the right endpoint. In this case,
+     * <code>path</code> is used to indicate that the remaining substring in the URI
+     * should be treated as the path to the resource, including the initial
+     * <code>/</code>. For Lambda functions, this is usually of the form
      * /2015-03-31/functions/[FunctionARN]/invocations</p>
      */
     inline const Aws::String& GetAuthorizerUri() const{ return m_authorizerUri; }
 
     /**
-     * <p>[Required] Specifies the authorizer's Uniform Resource Identifier (URI). For
-     * TOKEN authorizers, this must be a well-formed Lambda function URI. The URI
-     * should be of the form
-     * <code>arn:aws:apigateway:{region}:lambda:path/{service_api}</code>.
-     * <code>Region</code> is used to determine the right endpoint. In this case,
-     * <code>path</code> is used to indicate that the remaining substring in the URI
-     * should be treated as the path to the resource, including the initial
-     * <code>/</code>. For Lambda functions, this is usually of the form
+     * <p>[Required] Specifies the authorizer's Uniform Resource Identifier (URI). For
+     * TOKEN authorizers, this must be a well-formed Lambda function URI. The URI
+     * should be of the form
+     * <code>arn:aws:apigateway:{region}:lambda:path/{service_api}</code>.
+     * <code>Region</code> is used to determine the right endpoint. In this case,
+     * <code>path</code> is used to indicate that the remaining substring in the URI
+     * should be treated as the path to the resource, including the initial
+     * <code>/</code>. For Lambda functions, this is usually of the form
      * /2015-03-31/functions/[FunctionARN]/invocations</p>
      */
     inline void SetAuthorizerUri(const Aws::String& value) { m_authorizerUriHasBeenSet = true; m_authorizerUri = value; }
 
     /**
-     * <p>[Required] Specifies the authorizer's Uniform Resource Identifier (URI). For
-     * TOKEN authorizers, this must be a well-formed Lambda function URI. The URI
-     * should be of the form
-     * <code>arn:aws:apigateway:{region}:lambda:path/{service_api}</code>.
-     * <code>Region</code> is used to determine the right endpoint. In this case,
-     * <code>path</code> is used to indicate that the remaining substring in the URI
-     * should be treated as the path to the resource, including the initial
-     * <code>/</code>. For Lambda functions, this is usually of the form
+     * <p>[Required] Specifies the authorizer's Uniform Resource Identifier (URI). For
+     * TOKEN authorizers, this must be a well-formed Lambda function URI. The URI
+     * should be of the form
+     * <code>arn:aws:apigateway:{region}:lambda:path/{service_api}</code>.
+     * <code>Region</code> is used to determine the right endpoint. In this case,
+     * <code>path</code> is used to indicate that the remaining substring in the URI
+     * should be treated as the path to the resource, including the initial
+     * <code>/</code>. For Lambda functions, this is usually of the form
      * /2015-03-31/functions/[FunctionARN]/invocations</p>
      */
     inline void SetAuthorizerUri(Aws::String&& value) { m_authorizerUriHasBeenSet = true; m_authorizerUri = value; }
 
     /**
-     * <p>[Required] Specifies the authorizer's Uniform Resource Identifier (URI). For
-     * TOKEN authorizers, this must be a well-formed Lambda function URI. The URI
-     * should be of the form
-     * <code>arn:aws:apigateway:{region}:lambda:path/{service_api}</code>.
-     * <code>Region</code> is used to determine the right endpoint. In this case,
-     * <code>path</code> is used to indicate that the remaining substring in the URI
-     * should be treated as the path to the resource, including the initial
-     * <code>/</code>. For Lambda functions, this is usually of the form
+     * <p>[Required] Specifies the authorizer's Uniform Resource Identifier (URI). For
+     * TOKEN authorizers, this must be a well-formed Lambda function URI. The URI
+     * should be of the form
+     * <code>arn:aws:apigateway:{region}:lambda:path/{service_api}</code>.
+     * <code>Region</code> is used to determine the right endpoint. In this case,
+     * <code>path</code> is used to indicate that the remaining substring in the URI
+     * should be treated as the path to the resource, including the initial
+     * <code>/</code>. For Lambda functions, this is usually of the form
      * /2015-03-31/functions/[FunctionARN]/invocations</p>
      */
     inline void SetAuthorizerUri(const char* value) { m_authorizerUriHasBeenSet = true; m_authorizerUri.assign(value); }
 
     /**
-     * <p>[Required] Specifies the authorizer's Uniform Resource Identifier (URI). For
-     * TOKEN authorizers, this must be a well-formed Lambda function URI. The URI
-     * should be of the form
-     * <code>arn:aws:apigateway:{region}:lambda:path/{service_api}</code>.
-     * <code>Region</code> is used to determine the right endpoint. In this case,
-     * <code>path</code> is used to indicate that the remaining substring in the URI
-     * should be treated as the path to the resource, including the initial
-     * <code>/</code>. For Lambda functions, this is usually of the form
+     * <p>[Required] Specifies the authorizer's Uniform Resource Identifier (URI). For
+     * TOKEN authorizers, this must be a well-formed Lambda function URI. The URI
+     * should be of the form
+     * <code>arn:aws:apigateway:{region}:lambda:path/{service_api}</code>.
+     * <code>Region</code> is used to determine the right endpoint. In this case,
+     * <code>path</code> is used to indicate that the remaining substring in the URI
+     * should be treated as the path to the resource, including the initial
+     * <code>/</code>. For Lambda functions, this is usually of the form
      * /2015-03-31/functions/[FunctionARN]/invocations</p>
      */
     inline Authorizer& WithAuthorizerUri(const Aws::String& value) { SetAuthorizerUri(value); return *this;}
 
     /**
-     * <p>[Required] Specifies the authorizer's Uniform Resource Identifier (URI). For
-     * TOKEN authorizers, this must be a well-formed Lambda function URI. The URI
-     * should be of the form
-     * <code>arn:aws:apigateway:{region}:lambda:path/{service_api}</code>.
-     * <code>Region</code> is used to determine the right endpoint. In this case,
-     * <code>path</code> is used to indicate that the remaining substring in the URI
-     * should be treated as the path to the resource, including the initial
-     * <code>/</code>. For Lambda functions, this is usually of the form
+     * <p>[Required] Specifies the authorizer's Uniform Resource Identifier (URI). For
+     * TOKEN authorizers, this must be a well-formed Lambda function URI. The URI
+     * should be of the form
+     * <code>arn:aws:apigateway:{region}:lambda:path/{service_api}</code>.
+     * <code>Region</code> is used to determine the right endpoint. In this case,
+     * <code>path</code> is used to indicate that the remaining substring in the URI
+     * should be treated as the path to the resource, including the initial
+     * <code>/</code>. For Lambda functions, this is usually of the form
      * /2015-03-31/functions/[FunctionARN]/invocations</p>
      */
     inline Authorizer& WithAuthorizerUri(Aws::String&& value) { SetAuthorizerUri(value); return *this;}
 
     /**
-     * <p>[Required] Specifies the authorizer's Uniform Resource Identifier (URI). For
-     * TOKEN authorizers, this must be a well-formed Lambda function URI. The URI
-     * should be of the form
-     * <code>arn:aws:apigateway:{region}:lambda:path/{service_api}</code>.
-     * <code>Region</code> is used to determine the right endpoint. In this case,
-     * <code>path</code> is used to indicate that the remaining substring in the URI
-     * should be treated as the path to the resource, including the initial
-     * <code>/</code>. For Lambda functions, this is usually of the form
+     * <p>[Required] Specifies the authorizer's Uniform Resource Identifier (URI). For
+     * TOKEN authorizers, this must be a well-formed Lambda function URI. The URI
+     * should be of the form
+     * <code>arn:aws:apigateway:{region}:lambda:path/{service_api}</code>.
+     * <code>Region</code> is used to determine the right endpoint. In this case,
+     * <code>path</code> is used to indicate that the remaining substring in the URI
+     * should be treated as the path to the resource, including the initial
+     * <code>/</code>. For Lambda functions, this is usually of the form
      * /2015-03-31/functions/[FunctionARN]/invocations</p>
      */
     inline Authorizer& WithAuthorizerUri(const char* value) { SetAuthorizerUri(value); return *this;}
 
     /**
-<<<<<<< HEAD
-     * <p>Specifies the credentials required for the authorizer, if any. Two options
-     * are available. To specify an IAM Role for Amazon API Gateway to assume, use the
-     * role's Amazon Resource Name (ARN). To use resource-based permissions on the
-=======
-     * <p>Specifies the credentials required for the authorizer, if any. Two options
-     * are available. To specify an IAM role for Amazon API Gateway to assume, use the
-     * role's Amazon Resource Name (ARN). To use resource-based permissions on the
->>>>>>> c0fde026
+     * <p>Specifies the credentials required for the authorizer, if any. Two options
+     * are available. To specify an IAM role for Amazon API Gateway to assume, use the
+     * role's Amazon Resource Name (ARN). To use resource-based permissions on the
      * Lambda function, specify null.</p>
      */
     inline const Aws::String& GetAuthorizerCredentials() const{ return m_authorizerCredentials; }
 
     /**
-<<<<<<< HEAD
-     * <p>Specifies the credentials required for the authorizer, if any. Two options
-     * are available. To specify an IAM Role for Amazon API Gateway to assume, use the
-     * role's Amazon Resource Name (ARN). To use resource-based permissions on the
-=======
-     * <p>Specifies the credentials required for the authorizer, if any. Two options
-     * are available. To specify an IAM role for Amazon API Gateway to assume, use the
-     * role's Amazon Resource Name (ARN). To use resource-based permissions on the
->>>>>>> c0fde026
+     * <p>Specifies the credentials required for the authorizer, if any. Two options
+     * are available. To specify an IAM role for Amazon API Gateway to assume, use the
+     * role's Amazon Resource Name (ARN). To use resource-based permissions on the
      * Lambda function, specify null.</p>
      */
     inline void SetAuthorizerCredentials(const Aws::String& value) { m_authorizerCredentialsHasBeenSet = true; m_authorizerCredentials = value; }
 
     /**
-<<<<<<< HEAD
-     * <p>Specifies the credentials required for the authorizer, if any. Two options
-     * are available. To specify an IAM Role for Amazon API Gateway to assume, use the
-     * role's Amazon Resource Name (ARN). To use resource-based permissions on the
-=======
-     * <p>Specifies the credentials required for the authorizer, if any. Two options
-     * are available. To specify an IAM role for Amazon API Gateway to assume, use the
-     * role's Amazon Resource Name (ARN). To use resource-based permissions on the
->>>>>>> c0fde026
+     * <p>Specifies the credentials required for the authorizer, if any. Two options
+     * are available. To specify an IAM role for Amazon API Gateway to assume, use the
+     * role's Amazon Resource Name (ARN). To use resource-based permissions on the
      * Lambda function, specify null.</p>
      */
     inline void SetAuthorizerCredentials(Aws::String&& value) { m_authorizerCredentialsHasBeenSet = true; m_authorizerCredentials = value; }
 
     /**
-<<<<<<< HEAD
-     * <p>Specifies the credentials required for the authorizer, if any. Two options
-     * are available. To specify an IAM Role for Amazon API Gateway to assume, use the
-     * role's Amazon Resource Name (ARN). To use resource-based permissions on the
-=======
-     * <p>Specifies the credentials required for the authorizer, if any. Two options
-     * are available. To specify an IAM role for Amazon API Gateway to assume, use the
-     * role's Amazon Resource Name (ARN). To use resource-based permissions on the
->>>>>>> c0fde026
+     * <p>Specifies the credentials required for the authorizer, if any. Two options
+     * are available. To specify an IAM role for Amazon API Gateway to assume, use the
+     * role's Amazon Resource Name (ARN). To use resource-based permissions on the
      * Lambda function, specify null.</p>
      */
     inline void SetAuthorizerCredentials(const char* value) { m_authorizerCredentialsHasBeenSet = true; m_authorizerCredentials.assign(value); }
 
     /**
-<<<<<<< HEAD
-     * <p>Specifies the credentials required for the authorizer, if any. Two options
-     * are available. To specify an IAM Role for Amazon API Gateway to assume, use the
-     * role's Amazon Resource Name (ARN). To use resource-based permissions on the
-=======
-     * <p>Specifies the credentials required for the authorizer, if any. Two options
-     * are available. To specify an IAM role for Amazon API Gateway to assume, use the
-     * role's Amazon Resource Name (ARN). To use resource-based permissions on the
->>>>>>> c0fde026
+     * <p>Specifies the credentials required for the authorizer, if any. Two options
+     * are available. To specify an IAM role for Amazon API Gateway to assume, use the
+     * role's Amazon Resource Name (ARN). To use resource-based permissions on the
      * Lambda function, specify null.</p>
      */
     inline Authorizer& WithAuthorizerCredentials(const Aws::String& value) { SetAuthorizerCredentials(value); return *this;}
 
     /**
-<<<<<<< HEAD
-     * <p>Specifies the credentials required for the authorizer, if any. Two options
-     * are available. To specify an IAM Role for Amazon API Gateway to assume, use the
-     * role's Amazon Resource Name (ARN). To use resource-based permissions on the
-=======
-     * <p>Specifies the credentials required for the authorizer, if any. Two options
-     * are available. To specify an IAM role for Amazon API Gateway to assume, use the
-     * role's Amazon Resource Name (ARN). To use resource-based permissions on the
->>>>>>> c0fde026
+     * <p>Specifies the credentials required for the authorizer, if any. Two options
+     * are available. To specify an IAM role for Amazon API Gateway to assume, use the
+     * role's Amazon Resource Name (ARN). To use resource-based permissions on the
      * Lambda function, specify null.</p>
      */
     inline Authorizer& WithAuthorizerCredentials(Aws::String&& value) { SetAuthorizerCredentials(value); return *this;}
 
     /**
-<<<<<<< HEAD
-     * <p>Specifies the credentials required for the authorizer, if any. Two options
-     * are available. To specify an IAM Role for Amazon API Gateway to assume, use the
-     * role's Amazon Resource Name (ARN). To use resource-based permissions on the
-=======
-     * <p>Specifies the credentials required for the authorizer, if any. Two options
-     * are available. To specify an IAM role for Amazon API Gateway to assume, use the
-     * role's Amazon Resource Name (ARN). To use resource-based permissions on the
->>>>>>> c0fde026
+     * <p>Specifies the credentials required for the authorizer, if any. Two options
+     * are available. To specify an IAM role for Amazon API Gateway to assume, use the
+     * role's Amazon Resource Name (ARN). To use resource-based permissions on the
      * Lambda function, specify null.</p>
      */
     inline Authorizer& WithAuthorizerCredentials(const char* value) { SetAuthorizerCredentials(value); return *this;}
 
     /**
-     * <p>[Required] The source of the identity in an incoming request. For TOKEN
-     * authorizers, this value is a mapping expression with the same syntax as
-     * integration parameter mappings. The only valid source for tokens is 'header', so
-     * the expression should match 'method.request.header.[headerName]'. The value of
+     * <p>[Required] The source of the identity in an incoming request. For TOKEN
+     * authorizers, this value is a mapping expression with the same syntax as
+     * integration parameter mappings. The only valid source for tokens is 'header', so
+     * the expression should match 'method.request.header.[headerName]'. The value of
      * the header '[headerName]' will be interpreted as the incoming token.</p>
      */
     inline const Aws::String& GetIdentitySource() const{ return m_identitySource; }
 
     /**
-     * <p>[Required] The source of the identity in an incoming request. For TOKEN
-     * authorizers, this value is a mapping expression with the same syntax as
-     * integration parameter mappings. The only valid source for tokens is 'header', so
-     * the expression should match 'method.request.header.[headerName]'. The value of
+     * <p>[Required] The source of the identity in an incoming request. For TOKEN
+     * authorizers, this value is a mapping expression with the same syntax as
+     * integration parameter mappings. The only valid source for tokens is 'header', so
+     * the expression should match 'method.request.header.[headerName]'. The value of
      * the header '[headerName]' will be interpreted as the incoming token.</p>
      */
     inline void SetIdentitySource(const Aws::String& value) { m_identitySourceHasBeenSet = true; m_identitySource = value; }
 
     /**
-     * <p>[Required] The source of the identity in an incoming request. For TOKEN
-     * authorizers, this value is a mapping expression with the same syntax as
-     * integration parameter mappings. The only valid source for tokens is 'header', so
-     * the expression should match 'method.request.header.[headerName]'. The value of
+     * <p>[Required] The source of the identity in an incoming request. For TOKEN
+     * authorizers, this value is a mapping expression with the same syntax as
+     * integration parameter mappings. The only valid source for tokens is 'header', so
+     * the expression should match 'method.request.header.[headerName]'. The value of
      * the header '[headerName]' will be interpreted as the incoming token.</p>
      */
     inline void SetIdentitySource(Aws::String&& value) { m_identitySourceHasBeenSet = true; m_identitySource = value; }
 
     /**
-     * <p>[Required] The source of the identity in an incoming request. For TOKEN
-     * authorizers, this value is a mapping expression with the same syntax as
-     * integration parameter mappings. The only valid source for tokens is 'header', so
-     * the expression should match 'method.request.header.[headerName]'. The value of
+     * <p>[Required] The source of the identity in an incoming request. For TOKEN
+     * authorizers, this value is a mapping expression with the same syntax as
+     * integration parameter mappings. The only valid source for tokens is 'header', so
+     * the expression should match 'method.request.header.[headerName]'. The value of
      * the header '[headerName]' will be interpreted as the incoming token.</p>
      */
     inline void SetIdentitySource(const char* value) { m_identitySourceHasBeenSet = true; m_identitySource.assign(value); }
 
     /**
-     * <p>[Required] The source of the identity in an incoming request. For TOKEN
-     * authorizers, this value is a mapping expression with the same syntax as
-     * integration parameter mappings. The only valid source for tokens is 'header', so
-     * the expression should match 'method.request.header.[headerName]'. The value of
+     * <p>[Required] The source of the identity in an incoming request. For TOKEN
+     * authorizers, this value is a mapping expression with the same syntax as
+     * integration parameter mappings. The only valid source for tokens is 'header', so
+     * the expression should match 'method.request.header.[headerName]'. The value of
      * the header '[headerName]' will be interpreted as the incoming token.</p>
      */
     inline Authorizer& WithIdentitySource(const Aws::String& value) { SetIdentitySource(value); return *this;}
 
     /**
-     * <p>[Required] The source of the identity in an incoming request. For TOKEN
-     * authorizers, this value is a mapping expression with the same syntax as
-     * integration parameter mappings. The only valid source for tokens is 'header', so
-     * the expression should match 'method.request.header.[headerName]'. The value of
+     * <p>[Required] The source of the identity in an incoming request. For TOKEN
+     * authorizers, this value is a mapping expression with the same syntax as
+     * integration parameter mappings. The only valid source for tokens is 'header', so
+     * the expression should match 'method.request.header.[headerName]'. The value of
      * the header '[headerName]' will be interpreted as the incoming token.</p>
      */
     inline Authorizer& WithIdentitySource(Aws::String&& value) { SetIdentitySource(value); return *this;}
 
     /**
-     * <p>[Required] The source of the identity in an incoming request. For TOKEN
-     * authorizers, this value is a mapping expression with the same syntax as
-     * integration parameter mappings. The only valid source for tokens is 'header', so
-     * the expression should match 'method.request.header.[headerName]'. The value of
+     * <p>[Required] The source of the identity in an incoming request. For TOKEN
+     * authorizers, this value is a mapping expression with the same syntax as
+     * integration parameter mappings. The only valid source for tokens is 'header', so
+     * the expression should match 'method.request.header.[headerName]'. The value of
      * the header '[headerName]' will be interpreted as the incoming token.</p>
      */
     inline Authorizer& WithIdentitySource(const char* value) { SetIdentitySource(value); return *this;}
 
     /**
-     * <p>A validation expression for the incoming identity. For TOKEN authorizers,
-     * this value should be a regular expression. The incoming token from the client is
-     * matched against this expression, and will proceed if the token matches. If the
+     * <p>A validation expression for the incoming identity. For TOKEN authorizers,
+     * this value should be a regular expression. The incoming token from the client is
+     * matched against this expression, and will proceed if the token matches. If the
      * token doesn't match, the client receives a 401 Unauthorized response.</p>
      */
     inline const Aws::String& GetIdentityValidationExpression() const{ return m_identityValidationExpression; }
 
     /**
-     * <p>A validation expression for the incoming identity. For TOKEN authorizers,
-     * this value should be a regular expression. The incoming token from the client is
-     * matched against this expression, and will proceed if the token matches. If the
+     * <p>A validation expression for the incoming identity. For TOKEN authorizers,
+     * this value should be a regular expression. The incoming token from the client is
+     * matched against this expression, and will proceed if the token matches. If the
      * token doesn't match, the client receives a 401 Unauthorized response.</p>
      */
     inline void SetIdentityValidationExpression(const Aws::String& value) { m_identityValidationExpressionHasBeenSet = true; m_identityValidationExpression = value; }
 
     /**
-     * <p>A validation expression for the incoming identity. For TOKEN authorizers,
-     * this value should be a regular expression. The incoming token from the client is
-     * matched against this expression, and will proceed if the token matches. If the
+     * <p>A validation expression for the incoming identity. For TOKEN authorizers,
+     * this value should be a regular expression. The incoming token from the client is
+     * matched against this expression, and will proceed if the token matches. If the
      * token doesn't match, the client receives a 401 Unauthorized response.</p>
      */
     inline void SetIdentityValidationExpression(Aws::String&& value) { m_identityValidationExpressionHasBeenSet = true; m_identityValidationExpression = value; }
 
     /**
-     * <p>A validation expression for the incoming identity. For TOKEN authorizers,
-     * this value should be a regular expression. The incoming token from the client is
-     * matched against this expression, and will proceed if the token matches. If the
+     * <p>A validation expression for the incoming identity. For TOKEN authorizers,
+     * this value should be a regular expression. The incoming token from the client is
+     * matched against this expression, and will proceed if the token matches. If the
      * token doesn't match, the client receives a 401 Unauthorized response.</p>
      */
     inline void SetIdentityValidationExpression(const char* value) { m_identityValidationExpressionHasBeenSet = true; m_identityValidationExpression.assign(value); }
 
     /**
-     * <p>A validation expression for the incoming identity. For TOKEN authorizers,
-     * this value should be a regular expression. The incoming token from the client is
-     * matched against this expression, and will proceed if the token matches. If the
+     * <p>A validation expression for the incoming identity. For TOKEN authorizers,
+     * this value should be a regular expression. The incoming token from the client is
+     * matched against this expression, and will proceed if the token matches. If the
      * token doesn't match, the client receives a 401 Unauthorized response.</p>
      */
     inline Authorizer& WithIdentityValidationExpression(const Aws::String& value) { SetIdentityValidationExpression(value); return *this;}
 
     /**
-     * <p>A validation expression for the incoming identity. For TOKEN authorizers,
-     * this value should be a regular expression. The incoming token from the client is
-     * matched against this expression, and will proceed if the token matches. If the
+     * <p>A validation expression for the incoming identity. For TOKEN authorizers,
+     * this value should be a regular expression. The incoming token from the client is
+     * matched against this expression, and will proceed if the token matches. If the
      * token doesn't match, the client receives a 401 Unauthorized response.</p>
      */
     inline Authorizer& WithIdentityValidationExpression(Aws::String&& value) { SetIdentityValidationExpression(value); return *this;}
 
     /**
-     * <p>A validation expression for the incoming identity. For TOKEN authorizers,
-     * this value should be a regular expression. The incoming token from the client is
-     * matched against this expression, and will proceed if the token matches. If the
+     * <p>A validation expression for the incoming identity. For TOKEN authorizers,
+     * this value should be a regular expression. The incoming token from the client is
+     * matched against this expression, and will proceed if the token matches. If the
      * token doesn't match, the client receives a 401 Unauthorized response.</p>
      */
     inline Authorizer& WithIdentityValidationExpression(const char* value) { SetIdentityValidationExpression(value); return *this;}
 
     /**
-     * <p>The TTL in seconds of cached authorizer results. If greater than 0, API
-     * Gateway will cache authorizer responses. If this field is not set, the default
+     * <p>The TTL in seconds of cached authorizer results. If greater than 0, API
+     * Gateway will cache authorizer responses. If this field is not set, the default
      * value is 300. The maximum value is 3600, or 1 hour.</p>
      */
     inline int GetAuthorizerResultTtlInSeconds() const{ return m_authorizerResultTtlInSeconds; }
 
     /**
-     * <p>The TTL in seconds of cached authorizer results. If greater than 0, API
-     * Gateway will cache authorizer responses. If this field is not set, the default
+     * <p>The TTL in seconds of cached authorizer results. If greater than 0, API
+     * Gateway will cache authorizer responses. If this field is not set, the default
      * value is 300. The maximum value is 3600, or 1 hour.</p>
      */
     inline void SetAuthorizerResultTtlInSeconds(int value) { m_authorizerResultTtlInSecondsHasBeenSet = true; m_authorizerResultTtlInSeconds = value; }
 
     /**
-     * <p>The TTL in seconds of cached authorizer results. If greater than 0, API
-     * Gateway will cache authorizer responses. If this field is not set, the default
+     * <p>The TTL in seconds of cached authorizer results. If greater than 0, API
+     * Gateway will cache authorizer responses. If this field is not set, the default
      * value is 300. The maximum value is 3600, or 1 hour.</p>
      */
     inline Authorizer& WithAuthorizerResultTtlInSeconds(int value) { SetAuthorizerResultTtlInSeconds(value); return *this;}

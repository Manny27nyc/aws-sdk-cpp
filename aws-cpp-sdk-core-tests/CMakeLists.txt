--- conflicted
+++ resolved
@@ -1,12 +1,7 @@
-<<<<<<< HEAD
-cmake_minimum_required(VERSION 2.8.12)
 add_project(aws-cpp-sdk-core-tests 
     "Tests for the AWS Core C++ Library"
     testing-resources 
     aws-cpp-sdk-core )
-=======
-project(aws-cpp-sdk-core-tests)
->>>>>>> 8732f0aa
 
 # Headers are included in the source so that they show up in Visual Studio.
 # They are included elsewhere for consistency.
@@ -59,22 +54,12 @@
   endif()
 endif()
 
-<<<<<<< HEAD
-=======
-set(TestApplication_INCLUDES
-  "${AWS_NATIVE_SDK_ROOT}/aws-cpp-sdk-core/include/"
-  "${AWS_NATIVE_SDK_ROOT}/testing-resources/include/"
-)
-
 if(PLATFORM_CUSTOM)
     if(COMMAND add_custom_core_testing_definitions)
         add_custom_core_testing_definitions()
     endif()
 endif()
 
-include_directories(${TestApplication_INCLUDES})
-
->>>>>>> 8732f0aa
 enable_testing()
 
 if(USE_WINDOWS_DLL_SEMANTICS AND BUILD_SHARED_LIBS)
@@ -89,11 +74,11 @@
 
 target_link_libraries(${PROJECT_NAME} ${PROJECT_LIBS})
 
-copyDlls(${PROJECT_NAME} ${PROJECT_LIBS_RAW})
+copyDlls(${PROJECT_NAME} ${PROJECT_LIBS})
 
 add_custom_command(TARGET aws-cpp-sdk-core-tests PRE_BUILD
                    COMMAND ${CMAKE_COMMAND} -E copy_directory
-                       ${CMAKE_CURRENT_SOURCE_DIR}/resources ${CMAKE_CURRENT_BINARY_DIR})
+                   ${CMAKE_CURRENT_SOURCE_DIR}/resources ${CMAKE_CURRENT_BINARY_DIR})
 
 if(NOT CMAKE_CROSSCOMPILING)
     ADD_CUSTOM_COMMAND( TARGET ${PROJECT_NAME} POST_BUILD COMMAND $<TARGET_FILE:${PROJECT_NAME}>)
